#!/usr/bin/env python3
# -*- coding: UTF-8 -*-

"""
© Copyright 2016 Ryan Delaney. All rights reserved.
This program is free software: you can redistribute it and/or modify it
under the terms of the GNU General Public License as published by the
Free Software Foundation, either version 3 of the License, or (at your
option) any later version.

You should have received a copy of the GNU General Public License along
with this program.  If not, see <http://www.gnu.org/licenses/>.
"""

import sys
import argparse
import json
import logging
import chess
import chess.pgn
import chess.uci


# Initiate Logging Module
logger = logging.getLogger(__name__)
if not logger.handlers:
    ch = logging.StreamHandler()
    logger.addHandler(ch)


<<<<<<< HEAD
# Parameters
=======
>>>>>>> aa12c7ad
def parse_args():
    """
    Define an argument parser and return the parsed arguments
    """
    parser = argparse.ArgumentParser(
        prog='annotator.py',
        description='takes a chess game in a PGN file and prints annotations to standard output')
    parser.add_argument("--file", "-f", help="input PGN file", required=True, metavar="FILE.pgn")
    parser.add_argument("--engine", "-e", help="analysis engine", default="stockfish")
    parser.add_argument("--time", "-t", help="how long to spend on analysis", default="1", type=float, metavar="MINUTES")
    parser.add_argument("--verbose", "-v", help="increase verbosity", action="count")

    return parser.parse_args()


def setup_logging(args):
    """
    Sets logging module verbosity according to runtime arguments
    """
    if args.verbose:
        if args.verbose >= 3:
            # EVERYTHING TO LOG FILE
            # fill this in later
            logger.setLevel(logging.DEBUG)
        elif args.verbose == 2:
            # DEBUG TO STDERR
            logger.setLevel(logging.DEBUG)
        elif args.verbose == 1:
            # INFO TO STDERR
            logger.setLevel(logging.INFO)


def eval_numeric(info_handler):
    """
    Returns a numeric evaluation of the position, even if depth-to-mate was
    found. This facilitates comparing numerical evaluations with depth-to-mate
    evaluations
    """
    dtm = info_handler.info["score"][1].mate
    cp = info_handler.info["score"][1].cp

    if dtm is not None:
        # We have depth-to-mate (dtm), so translate it into a numerical
        # evaluation. This number needs to be just big enough to guarantee that
        # it is always greater than a non-dtm evaluation.

        max_score = 10000

        if dtm >= 1:
            return max_score - dtm
        else:
            return -(max_score - dtm)

    elif cp is not None:
        # We don't have depth-to-mate, so return the numerical evaluation (in centipawns)
        return cp

    # If we haven't returned yet, then the info_handler had garbage in it
    raise RuntimeError("Evaluation found in the info_handler was unintelligible")


def eval_human(board, info_handler, invert):
    """
    Returns a human-readable evaluation of the position:
        If depth-to-mate was found, return plain-text mate announcement (e.g. "Mate in 4")
        If depth-to-mate was not found, return an absolute numeric evaluation
    """
    dtm = info_handler.info["score"][1].mate
    cp = info_handler.info["score"][1].cp

    if dtm is not None:
        return "Mate in {}".format(abs(dtm))
    elif cp is not None:
        # We don't have depth-to-mate, so return the numerical evaluation (in pawns)
        if invert:
            return eval_absolute(cp / -100, board.turn)
        else:
            return eval_absolute(cp / 100, board.turn)

    # If we haven't returned yet, then the info_handler had garbage in it
    raise RuntimeError("Evaluation found in the info_handler was unintelligible")


def eval_absolute(number, white_to_move):
    """
    Accepts a relative evaluation (from the point of view of the player to
    move) and returns an absolute evaluation (from the point of view of white)
    """

    if not white_to_move:
        number = -number

    # Humans are used to evaluations padded with zeroes
    return '{:.2f}'.format(number)


def needs_annotation(delta):
    """
    Returns a boolean indicating whether a node with the given evaluations
    should have an annotation added
    """

    return delta > 50


def judge_move(board, played_move, engine, info_handler, searchtime_s):
    """
     Evaluate the strength of a given move by comparing it to engine's best
     move and evaluation at a given depth, in a given board context

     Returns a judgment

     A judgment is a dictionary containing the following elements:
           "bestmove":      The best move in the position, according to the engine
           "besteval":      A numeric evaluation of the position after the best move is played
           "bestcomment":   A plain-text comment appropriate for annotating the best move
           "pv":            The engine's primary variation including the best move
           "playedeval":    A numeric evaluation of the played move
           "playedcomment": A plain-text comment appropriate for annotating the played move
    """

    # Calculate the search time in milliseconds
    searchtime_ms = searchtime_s * 1000

    judgment = {}

    # First, get the engine bestmove and evaluation
    engine.position(board)
    engine.go(movetime=searchtime_ms / 2)

    judgment["bestmove"] = engine.bestmove
    judgment["besteval"] = eval_numeric(info_handler)
    judgment["pv"] = info_handler.info["pv"][1]

    # Annotate the best move
    judgment["bestcomment"] = eval_human(board, info_handler, False)

    # If the played move matches the engine bestmove, we're done
    if played_move == engine.bestmove:
        judgment["playedeval"] = judgment["besteval"]
    else:
        # get the engine evaluation of the played move
        board.push(played_move)                # Put the played move on the board
        engine.position(board)                 # Set the engine position to the board position
        engine.go(movetime=searchtime_ms / 2)  # Run a search on the engine position

        # Store the numeric evaluation.
        # We invert the sign since we're now evaluating from the opponent's perspective
        judgment["playedeval"] = -eval_numeric(info_handler)

        # Take the played move off the stack (reset the board)
        board.pop()

    # Annotate the played move
    judgment["playedcomment"] = eval_human(board, info_handler, True)

    return judgment


def get_nags(judgment):
    """
    Returns a Numeric Annotation Glyph (NAG) according to how much worse the
    played move was vs the best move
    """

    delta = judgment["playedeval"] - judgment["besteval"]

    if delta < -300:
        return [chess.pgn.NAG_BLUNDER]
    elif delta < -150:
        return [chess.pgn.NAG_MISTAKE]
    elif delta < -75:
        return [chess.pgn.NAG_DUBIOUS_MOVE]
    else:
        return []


def var_end_comment(node, score):
    """
    Return a human-readable annotation explaining the board state (if the game
    is over) or a numerical evaluation (if it is not)
    """
    board = node.board()

    if board.is_stalemate():
        return "Stalemate"
    elif board.is_insufficient_material():
        return "Insufficient material to mate"
    elif board.can_claim_fifty_moves():
        return "Fifty move rule"
    elif board.can_claim_threefold_repetition():
        return "Three-fold repetition"
    elif board.is_checkmate():
        # checkmate speaks for itself
        return None
    else:
        return str(score)


def add_annotation(node, judgment):
    """
    Add evaluations and the engine's primary variation as annotations to a node
    """
    prev_node = node.parent

    # Add the engine evaluation
    if judgment["bestmove"] != node.move:
        node.comment = judgment["playedcomment"]

    # Add the engine's primary variation (PV) as an annotation
    # We truncate the PV to 10 moves because engine variations tend to get silly near the end
    prev_node.add_main_variation(judgment["bestmove"])
    var_node = prev_node.variation(judgment["bestmove"])

    for move in judgment["pv"][:10]:
        if var_node.move != move:
            var_node.add_main_variation(move)
            var_node = var_node.variation(move)

    # Add a comment to the end of the variation explaining the game state
    var_node.comment = var_end_comment(var_node, judgment["bestcomment"])

    # We added the variation as the main line, so now it has to be demoted
    # (This is done so that variations can be added to the final node)
    prev_node.demote(judgment["bestmove"])

    # Add a Numeric Annotation Glyph (NAG) according to how weak the played move was
    node.nags = get_nags(judgment)


def classify_opening(fen, ecodb):
    """
    Searches a JSON file with Encyclopedia of Chess Openings (ECO) data to
    check if the given FEN matches an existing opening record

    Returns a classification

    A classfication is a dictionary containing the following elements:
        "code":         The ECO code of the matched opening
        "desc":         The long description of the matched opening
        "path":         The main variation of the opening
    """
    classification = {}
    classification["code"] = ""
    classification["desc"] = ""
    classification["path"] = ""

    for opening in ecodb:
        if opening['f'] == fen:
            classification["code"] = opening['c']
            classification["desc"] = opening['n']
            classification["path"] = opening['m']

    return classification


def eco_fen(node):
    """
    Takes a board position and returns a FEN string formatted for matching with eco.json
    """
    board_fen = node.board().board_fen()
    castling_fen = node.board().castling_xfen()

    if node.board().turn:  # If white to move
        to_move = 'w'
    else:
        to_move = 'b'

    fen = board_fen + " " + to_move + " " + castling_fen
    return fen


def debug_print(node, judgment):
    """
    Prints some debugging info about a position that was just analyzed
    """

    logger.debug(node.board())
    logger.debug(node.board().fen())
    logger.debug("Played move: %s", format(node.parent.board().san(node.move)))
    logger.debug("Best move: %s", format(node.parent.board().san(judgment["bestmove"])))
    logger.debug("Best eval: %s", format(judgment["besteval"]))
    logger.debug("Best comment: %s", format(judgment["bestcomment"]))
    logger.debug("PV: %s", format(node.parent.board().variation_san(judgment["pv"])))
    logger.debug("Played eval: %s", format(judgment["playedeval"]))
    logger.debug("Played comment: %s", format(judgment["playedcomment"]))
    logger.debug("Delta: %s", format(judgment["besteval"] - judgment["playedeval"]))
    logger.debug("")


def cpl(string):
    """
    Centipawn Loss
    Takes a string and returns an integer representing centipawn loss of the move
    We put a ceiling on this value so that big blunders don't skew the acpl too much
    """

    cpl = int(string)
    max_cpl = 2000

    return min(cpl, max_cpl)


def acpl(cpl_list):
    """
    Average Centipawn Loss
    Takes a list of integers and returns an average of the list contents
    """
    return sum(cpl_list) / len(cpl_list)


def main():
    """
    Main function

    - Initialize and handle the UCI analysis engine
    - Attempt to classify the opening with ECO and identify the root node
        * The root node is the position immediately after the ECO classification
        * This allows us to skip analysis of moves that have an ECO classification
    - Analyze the game, adding annotations where appropriate
    - Print the game with the annotations
    """
    args = parse_args()
    setup_logging(args)

    ###########################################################################
    # Initialize the engine
    ###########################################################################
    enginepath = args.engine
    try:
        engine = chess.uci.popen_engine(enginepath)
    except FileNotFoundError:
        errormsg = "Engine '{}' was not found. Aborting...".format(enginepath)
        logger.critical(errormsg)
        raise
    except PermissionError:
        errormsg = "Engine '{}' could not be executed. Aborting...".format(enginepath)
        logger.critical(errormsg)
        raise

    engine.uci()
    info_handler = chess.uci.InfoHandler()
    engine.info_handlers.append(info_handler)

    ###########################################################################
    # Open a PGN file
    ###########################################################################
    pgnfile = args.file
    try:
        with open(pgnfile) as pgn:
            game = chess.pgn.read_game(pgn)
    except PermissionError:
        errormsg = "Input file not readable. Aborting..."
        logger.critical(errormsg)
        raise

    # Check for PGN parsing errors and abort if any were found
    # This prevents us from burning up CPU time on nonsense positions
    if game.errors:
        logger.critical("There were errors parsing the PGN game:")
        for error in game.errors:
            logger.critical(error)
        logger.critical("Aborting...")
        sys.exit(1)

    # Start keeping track of the root node
    # This will change if we successfully classify the opening
    root_node = game.end()
    node = root_node

    # Try to verify that the PGN file was readable
    if node.parent is None:
        errormsg = "Could not render the board. Is the file legal PGN? Aborting..."
        logger.critical(errormsg)
        raise RuntimeError(errormsg)

    ###########################################################################
    # Clear existing comments and variations
    ###########################################################################
    while not node == game.root():
        prev_node = node.parent

        node.comment = None
        for variation in node.variations:
            if not variation.is_main_variation():
                node.remove_variation(variation)

        node = prev_node

    ###########################################################################
    # Attempt to classify the opening and calculate the game length
    ###########################################################################
    node = root_node
    logger.info("Classifying the opening...")

    ecodata = json.load(open('eco/eco.json', 'r'))
    ply_count = 0

    while not node == game.root():
        prev_node = node.parent

        fen = eco_fen(node)
        classification = classify_opening(fen, ecodata)

        if classification["code"] != "":
            # Add some comments classifying the opening
            node.root().headers["ECO"] = classification["code"]
            node.root().headers["Opening"] = classification["desc"]
            node.comment = classification["code"] + " " + classification["desc"]
            # Remember this position so we don't analyze the moves preceding it later
            root_node = node
            # Break (don't classify previous positions)
            break

        ply_count += 1
        node = prev_node

    node = game.end()

    ###########################################################################
    # Perform game analysis
    ###########################################################################

    # Calculate how many seconds we have to accomplish this
    # The parameter is priced in minutes so we convert to seconds
    budget = float(args.time) * 60
    logger.debug("Total budget is {} seconds".format(budget))

    # First pass:
    #
    #   - Performs a shallow-depth search to the root node
    #   - Leaves annotations showing the centipawn loss of each move
    #
    # These annotations form the basis of the second pass, which will analyze
    # those moves that had a high centipawn loss (mistakes)

    # We have a fraction of the total budget to finish the first pass
    pass1_budget = budget / 10

    time_per_move = float(pass1_budget) / float(ply_count)

    logger.debug("Pass 1 budget is %i seconds, with %f seconds per move", pass1_budget, time_per_move)

    # Loop through the game doing shallow analysis
    logger.info("Performing first pass...")

    # Count the number of mistakes that will have to be annotated later
    error_count = 0

    node = game.end()
    while not node == root_node:
        # Remember where we are
        prev_node = node.parent

        # Get the engine judgment of the played move in this position
        judgment = judge_move(prev_node.board(), node.move, engine, info_handler, time_per_move)
        delta = judgment["besteval"] - judgment["playedeval"]

        # Record the delta, to be referenced in the second pass
        node.comment = str(delta)

        # Count the number of mistakes that will have to be annotated later
        if needs_annotation(delta):
            error_count += 1

        # Print some debugging info
        debug_print(node, judgment)

        # Go to the previous node
        node = prev_node

    # Calculate the average centipawn loss (ACPL) for each player
    white_cpl = []
    black_cpl = []

    node = game.end()
    while not node == root_node:
        prev_node = node.parent

        if node.board().turn:
            black_cpl.append(cpl(node.comment))
        else:
            white_cpl.append(cpl(node.comment))

        node = prev_node

    node.root().headers["White ACPL"] = round(acpl(white_cpl))
    node.root().headers["Black ACPL"] = round(acpl(black_cpl))

    # Second pass:
    #
    #   - Iterate through the comments looking for moves with high centipawn
    #   loss
    #   - Leaves annotations on those moves showing what the player could have
    #   done instead
    #

    # We use the rest of the budgeted time to perform the second pass
    pass2_budget = budget - pass1_budget
    logger.debug("Pass 2 budget is %i seconds", pass2_budget)

    try:
        time_per_move = pass2_budget / error_count
    except ZeroDivisionError:
        logger.debug("No errors found on first pass!")
        # There were no mistakes in the game, so deeply analyze all the moves
        time_per_move = pass2_budget / ply_count
        node = game.end()
        while not node == root_node:
            prev_node = node.parent
            # Reset the comments to a value high enough to ensure that they all get analyzed
            node.comment = '8593'
            node = prev_node

    # Loop through the game doing deep analysis on the flagged moves
    logger.info("Performing second pass...")

    node = game.end()
    while not node == root_node:
        # Remember where we are
        prev_node = node.parent

        delta = int(node.comment)

        if needs_annotation(delta):
            # Get the engine judgment of the played move in this position
            judgment = judge_move(prev_node.board(), node.move, engine, info_handler, time_per_move)

            # Verify that the engine still dislikes the played move
            delta = judgment["besteval"] - judgment["playedeval"]
            if needs_annotation(delta):
                add_annotation(node, judgment)
            else:
                node.comment = None

            # Print some debugging info
            debug_print(node, judgment)
        else:
            node.comment = None

        # Go to the previous node
        node = prev_node

    ###########################################################################

    annotator = engine.name
    node.root().comment = annotator
    node.root().headers["Annotator"] = annotator

    # Print out the PGN with all the annotations we've added
    return(node.root())

if __name__ == "__main__":
    print(main())

# vim: ft=python expandtab smarttab shiftwidth=4 softtabstop=4 fileencoding=UTF-8:<|MERGE_RESOLUTION|>--- conflicted
+++ resolved
@@ -28,10 +28,7 @@
     logger.addHandler(ch)
 
 
-<<<<<<< HEAD
 # Parameters
-=======
->>>>>>> aa12c7ad
 def parse_args():
     """
     Define an argument parser and return the parsed arguments
